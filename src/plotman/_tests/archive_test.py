<<<<<<< HEAD
from plotman import archive, configuration, manager
import pytest
=======
from plotman import archive, configuration, job, manager
>>>>>>> 5bff3ddb


def test_compute_priority():
    assert (archive.compute_priority( job.Phase(major=3, minor=1), 1000, 10) >
            archive.compute_priority( job.Phase(major=3, minor=6), 1000, 10) )

def _archive_legacy():
    return configuration.Archive(
        rsyncd_module='plots_mod',
        rsyncd_path='/plotdir',
        rsyncd_host='thehostname',
        rsyncd_user='theusername',
        rsyncd_bwlimit=80000
    )

def test_arch_dest():
    arch_dir = '/plotdir/012'
    arch_cfg = _archive_legacy()

    # Normal usage
    assert ('rsync://theusername@thehostname:12000/plots_mod/012' ==
            archive.arch_dest(arch_cfg, arch_dir))

    # Usage for constructing just the prefix, for scanning process tables
    # for matching jobs.
    assert ('rsync://theusername@thehostname:12000/' ==
            archive.arch_dest(arch_cfg, '/'))


def test_archive_legacy_default():
    arch_cfg = _archive_legacy()
    assert arch_cfg.mode == 'legacy'

def _archive_badmode():
    return configuration.Archive(
        rsyncd_module='plots_mod',
        rsyncd_path='/plotdir',
        rsyncd_host='thehostname',
        rsyncd_user='theusername',
        rsyncd_bwlimit=80000,
        mode='thismodedoesntexist'
    )

def test_archive_bad_mode():
    arch_cfg = _archive_badmode()
    assert arch_cfg.mode == 'thismodedoesntexist'


def test_archive_bad_mode_load():
    arch_cfg = _archive_badmode()
    with pytest.raises(AttributeError):
        getattr(arch_cfg, arch_cfg.mode)


def _archive_emptymode():
    return configuration.Archive(
        rsyncd_module='plots_mod',
        rsyncd_path='/plotdir',
        rsyncd_host='thehostname',
        rsyncd_user='theusername',
        rsyncd_bwlimit=80000,
        mode='local'
    )

def test_archive_local_mode_absent():
    arch_cfg = _archive_emptymode()
    arch_cfg_local = getattr(arch_cfg, arch_cfg.mode)
    assert not arch_cfg_local

def _archive_localmode():
    return configuration.Archive(
        rsyncd_module='plots_mod',
        rsyncd_path='/plotdir',
        rsyncd_host='thehostname',
        rsyncd_user='theusername',
        rsyncd_bwlimit=80000,
        mode='local',
        local=configuration.ArchiveLocal(
            path='/farm'
        )
    )

def test_archive_local_mode_load():
    arch_cfg = _archive_localmode()
    arch_cfg_local = getattr(arch_cfg, arch_cfg.mode)
    assert isinstance(arch_cfg_local, configuration.ArchiveLocal)<|MERGE_RESOLUTION|>--- conflicted
+++ resolved
@@ -1,9 +1,5 @@
-<<<<<<< HEAD
-from plotman import archive, configuration, manager
+from plotman import archive, configuration, job, manager
 import pytest
-=======
-from plotman import archive, configuration, job, manager
->>>>>>> 5bff3ddb
 
 
 def test_compute_priority():
