--- conflicted
+++ resolved
@@ -60,8 +60,7 @@
             job_w_phase((3, 1)),
             ]
 
-<<<<<<< HEAD
-    assert(reporting.job_viz(jobs) == '1        2  .:;!  3 !     4 ')
+    assert(reporting.job_viz(jobs) == '1        2  .:;!  3 !     4 ') # type: ignore[arg-type]
 
 def test_to_prometheus_format():
     prom_stati = [
@@ -79,7 +78,4 @@
         'metric2{foo="bar",baz="2"} 2','metric2{foo="blubb",baz="3"} 3'
     ]
     result = reporting.to_prometheus_format(metrics, prom_stati)
-    assert(result == expected)
-=======
-    assert(reporting.job_viz(jobs) == '1        2  .:;!  3 !     4 ') # type: ignore[arg-type]
->>>>>>> d52f5160
+    assert(result == expected)