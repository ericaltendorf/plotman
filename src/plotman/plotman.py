--- conflicted
+++ resolved
@@ -180,11 +180,7 @@
                     time.sleep(60)
                     jobs = Job.get_running_jobs(cfg.directories.log)
                 firstit = False
-<<<<<<< HEAD
                 print(archive.archive(dir_cfg, jobs))
-=======
-                archive.archive(cfg.directories, jobs)
->>>>>>> fb30a665
 
         # Debugging: show the destination drive usage schedule
         elif args.cmd == 'dsched':
