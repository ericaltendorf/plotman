import argparse
import importlib
import importlib.resources
import os
import random
from shutil import copyfile
import time
<<<<<<< HEAD
import sys
=======
import datetime
>>>>>>> 5f378d10

# Plotman libraries
from plotman import analyzer, archive, configuration, interactive, manager, plot_util, reporting
from plotman import resources as plotman_resources
from plotman.job import Job

class PlotmanArgParser:
    def add_idprefix_arg(self, subparser):
        subparser.add_argument(
                'idprefix',
                type=str,
                nargs='+',
                help='disambiguating prefix of plot ID')

    def parse_args(self):
        parser = argparse.ArgumentParser(description='Chia plotting manager.')
        sp = parser.add_subparsers(dest='cmd')

        sp.add_parser('version', help='print the version')

        sp.add_parser('status', help='show current plotting status')

        sp.add_parser('dirs', help='show directories info')

        p_interactive = sp.add_parser('interactive', help='run interactive control/monitoring mode')
        p_interactive.add_argument('--autostart-plotting', action='store_true', default=None, dest='autostart_plotting')
        p_interactive.add_argument('--no-autostart-plotting', action='store_false', default=None, dest='autostart_plotting')

        sp.add_parser('dsched', help='print destination dir schedule')

        sp.add_parser('plot', help='run plotting loop')

        sp.add_parser('archive', help='move completed plots to farming location')

        p_config = sp.add_parser('config', help='display or generate plotman.yaml configuration')
        sp_config = p_config.add_subparsers(dest='config_subcommand')
        sp_config.add_parser('generate', help='generate a default plotman.yaml file and print path')
        sp_config.add_parser('path', help='show path to current plotman.yaml file')

        p_details = sp.add_parser('details', help='show details for job')
        self.add_idprefix_arg(p_details)

        p_files = sp.add_parser('files', help='show temp files associated with job')
        self.add_idprefix_arg(p_files)

        p_kill = sp.add_parser('kill', help='kill job (and cleanup temp files)')
        self.add_idprefix_arg(p_kill)

        p_suspend = sp.add_parser('suspend', help='suspend job')
        self.add_idprefix_arg(p_suspend)

        p_resume = sp.add_parser('resume', help='resume suspended job')
        self.add_idprefix_arg(p_resume)

        p_analyze = sp.add_parser('analyze', help='analyze timing stats of completed jobs')

        p_analyze.add_argument('--clipterminals',
                action='store_true',
                help='Ignore first and last plot in a logfile, useful for '
                     'focusing on the steady-state in a staggered parallel '
                     'plotting test (requires plotting  with -n>2)')
        p_analyze.add_argument('--bytmp',
                action='store_true',
                help='slice by tmp dirs')
        p_analyze.add_argument('--bybitfield',
                action='store_true',
                help='slice by bitfield/non-bitfield sorting')
        p_analyze.add_argument('logfile', type=str, nargs='+',
                help='logfile(s) to analyze')

        args = parser.parse_args()
        return args

def get_term_width():
    columns = 0
    try:
        (rows, columns) = os.popen('stty size', 'r').read().split()
        columns = int(columns)
    except:
        columns = 120  # 80 is typically too narrow.  TODO: make a command line arg.
    return columns

def main():
    random.seed()

    pm_parser = PlotmanArgParser()
    args = pm_parser.parse_args()

    if args.cmd == 'version':
        import pkg_resources
        print(pkg_resources.get_distribution('plotman'))
        return

    elif args.cmd == 'config':
        config_file_path = configuration.get_path()
        if args.config_subcommand == 'path':
            if os.path.isfile(config_file_path):
                print(config_file_path)
                return
            print(f"No 'plotman.yaml' file exists at expected location: '{config_file_path}'")
            print(f"To generate a default config file, run: 'plotman config generate'")
            return 1
        if args.config_subcommand == 'generate':
            if os.path.isfile(config_file_path):
                overwrite = None
                while overwrite not in {"y", "n"}:
                    overwrite = input(
                        f"A 'plotman.yaml' file already exists at the default location: '{config_file_path}' \n\n"
                        "\tInput 'y' to overwrite existing file, or 'n' to exit without overwrite."
                      ).lower()
                    if overwrite == 'n':
                        print("\nExited without overrwriting file")
                        return

            # Copy the default plotman.yaml (packaged in plotman/resources/) to the user's config file path,
            # creating the parent plotman file/directory if it does not yet exist
            with importlib.resources.path(plotman_resources, "plotman.yaml") as default_config:
                config_dir = os.path.dirname(config_file_path)

                os.makedirs(config_dir, exist_ok=True)
                copyfile(default_config, config_file_path)
                print(f"\nWrote default plotman.yaml to: {config_file_path}")
                return

        if not args.config_subcommand:
            print("No action requested, add 'generate' or 'path'.")
            return

    config_path = configuration.get_path()
    config_text = configuration.read_configuration_text(config_path)
    cfg = configuration.get_validated_configs(config_text, config_path)

    #
    # Stay alive, spawning plot jobs
    #
    if args.cmd == 'plot':
        print('...starting plot loop')
        while True:
            wait_reason = manager.maybe_start_new_plot(cfg.directories, cfg.scheduling, cfg.plotting)

            # TODO: report this via a channel that can be polled on demand, so we don't spam the console
            if wait_reason:
                print('...sleeping %d s: %s' % (cfg.scheduling.polling_time_s, wait_reason))

            time.sleep(cfg.scheduling.polling_time_s)

    #
    # Analysis of completed jobs
    #
    elif args.cmd == 'analyze':

        analyzer.analyze(args.logfile, args.clipterminals,
                args.bytmp, args.bybitfield)

    else:
        jobs = Job.get_running_jobs(cfg.directories.log)

        # Status report
        if args.cmd == 'status':
            result = "{0}\n\n{1}\n\nUpdated at: {2}".format(
                reporting.status_report(jobs, get_term_width()),
                reporting.summary(jobs),
                datetime.datetime.today().strftime("%c"),
            )
            print(result)

        # Directories report
        elif args.cmd == 'dirs':
            print(reporting.dirs_report(jobs, cfg.directories, cfg.scheduling, get_term_width()))

        elif args.cmd == 'interactive':
            interactive.run_interactive(args.autostart_plotting)

        # Start running archival
        elif args.cmd == 'archive':
            print('...starting archive loop')
            firstit = True
            while True:
                if not firstit:
                    print('Sleeping 60s until next iteration...')
                    time.sleep(60)
                    jobs = Job.get_running_jobs(cfg.directories.log)
                firstit = False

                archiving_status, log_message = archive.spawn_archive_process(cfg.directories, jobs)
                if log_message:
                    print(log_message)


        # Debugging: show the destination drive usage schedule
        elif args.cmd == 'dsched':
            for (d, ph) in manager.dstdirs_to_furthest_phase(jobs).items():
                print('  %s : %s' % (d, str(ph)))

        #
        # Job control commands
        #
        elif args.cmd in [ 'details', 'files', 'kill', 'suspend', 'resume' ]:
            print(args)

            selected = []

            # TODO: clean up treatment of wildcard
            if args.idprefix[0] == 'all':
                selected = jobs
            else:
                # TODO: allow multiple idprefixes, not just take the first
                selected = manager.select_jobs_by_partial_id(jobs, args.idprefix[0])
                if (len(selected) == 0):
                    print('Error: %s matched no jobs.' % args.idprefix[0])
                elif len(selected) > 1:
                    print('Error: "%s" matched multiple jobs:' % args.idprefix[0])
                    for j in selected:
                        print('  %s' % j.plot_id)
                    selected = []

            for job in selected:
                if args.cmd == 'details':
                    print(job.status_str_long())

                elif args.cmd == 'files':
                    temp_files = job.get_temp_files()
                    for f in temp_files:
                        print('  %s' % f)

                elif args.cmd == 'kill':
                    # First suspend so job doesn't create new files
                    print('Pausing PID %d, plot id %s' % (job.proc.pid, job.plot_id))
                    job.suspend()

                    temp_files = job.get_temp_files()
                    print('Will kill pid %d, plot id %s' % (job.proc.pid, job.plot_id))
                    print('Will delete %d temp files' % len(temp_files))
                    conf = input('Are you sure? ("y" to confirm): ')
                    if (conf != 'y'):
                        print('canceled.  If you wish to resume the job, do so manually.')
                    else:
                        print('killing...')
                        job.cancel()
                        print('cleaning up temp files...')
                        for f in temp_files:
                            os.remove(f)

                elif args.cmd == 'suspend':
                    print('Suspending ' + job.plot_id)
                    job.suspend()
                elif args.cmd == 'resume':
                    print('Resuming ' + job.plot_id)
                    job.resume()<|MERGE_RESOLUTION|>--- conflicted
+++ resolved
@@ -1,15 +1,12 @@
 import argparse
+import datetime
 import importlib
 import importlib.resources
 import os
 import random
 from shutil import copyfile
 import time
-<<<<<<< HEAD
 import sys
-=======
-import datetime
->>>>>>> 5f378d10
 
 # Plotman libraries
 from plotman import analyzer, archive, configuration, interactive, manager, plot_util, reporting
