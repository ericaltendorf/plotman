# TODO do we use all these?
import argparse
import contextlib
import logging
import os
import random
import re
import sys
import time
from datetime import datetime
from enum import Enum, auto
from subprocess import call

import chia.cmds.plots
import click
import pendulum
import psutil


def job_phases_for_tmpdir(d, all_jobs):
    '''Return phase 2-tuples for jobs running on tmpdir d'''
    return sorted([j.progress() for j in all_jobs if j.tmpdir == d])

def job_phases_for_dstdir(d, all_jobs):
    '''Return phase 2-tuples for jobs outputting to dstdir d'''
    return sorted([j.progress() for j in all_jobs if j.dstdir == d])

def is_plotting_cmdline(cmdline):
    return (
        len(cmdline) >= 4
        and 'python' in cmdline[0].lower()
        and cmdline[1].endswith('/chia')
        and 'plots' == cmdline[2]
        and 'create' == cmdline[3]
    )

# This is a cmdline argument fix for https://github.com/ericaltendorf/plotman/issues/41
def cmdline_argfix(cmdline):
    known_keys = 'krbut2dne'
    for i in cmdline:
        # If the argument starts with dash and a known key and is longer than 2,
        # then an argument is passed with no space between its key and value.
        # This is POSIX compliant but the arg parser was tripping over it.
        # In these cases, splitting that item up in separate key and value
        # elements results in a `cmdline` list that is correctly formatted.
        if i[0]=='-' and i[1] in known_keys and len(i)>2:
            yield i[0:2]  # key
            yield i[2:]  # value
        else:
            yield i

def parse_chia_plot_time(s):
    # This will grow to try ISO8601 as well for when Chia logs that way
    return pendulum.from_format(s, 'ddd MMM DD HH:mm:ss YYYY', locale='en', tz=None)

def parse_chia_plots_create_command_line(command_line):
    # Parse command line args
    assert len(command_line) >= 4
    assert 'python' in command_line[0]
    assert 'chia' in command_line[1]
    assert 'plots' == command_line[2]
    assert 'create' == command_line[3]

    all_command_arguments = command_line[4:]

    # nice idea, but this doesn't include -h
    # help_option_names = command.get_help_option_names(ctx=context)
    help_option_names = {'--help', '-h'}

    command_arguments = [
        argument
        for argument in all_command_arguments
        if argument not in help_option_names
    ]

    command = chia.cmds.plots.create_cmd
    try:
        context = command.make_context(info_name='', args=list(command_arguments))
    except click.ClickException as e:
        error = e
        params = {}
    else:
        error = None
        params = context.params

    return ParsedChiaPlotsCreateCommand(
        error=error,
        help=len(all_command_arguments) > len(command_arguments),
        parameters=params,
    )

class ParsedChiaPlotsCreateCommand:
    def __init__(self, error, help, parameters):
        self.error = error
        self.help = help
        self.parameters = parameters

# TODO: be more principled and explicit about what we cache vs. what we look up
# dynamically from the logfile
class Job:
    'Represents a plotter job'

    logfile = ''
    jobfile = ''
    job_id = 0
    plot_id = '--------'
    proc = None   # will get a psutil.Process

    # These are dynamic, cached, and need to be udpated periodically
    phase = (None, None)   # Phase/subphase

    def get_running_jobs(logroot, cached_jobs=()):
        '''Return a list of running plot jobs.  If a cache of preexisting jobs is provided,
           reuse those previous jobs without updating their information.  Always look for
           new jobs not already in the cache.'''
        jobs = []
        cached_jobs_by_pid = { j.proc.pid: j for j in cached_jobs }

        for proc in psutil.process_iter(['pid', 'cmdline']):
            # Ignore processes which most likely have terminated between the time of
            # iteration and data access.
            with contextlib.suppress(psutil.NoSuchProcess, psutil.AccessDenied):
                if is_plotting_cmdline(proc.cmdline()):
                    if proc.pid in cached_jobs_by_pid.keys():
                        jobs.append(cached_jobs_by_pid[proc.pid])  # Copy from cache
                    else:
                        with proc.oneshot():
                            parsed_command = parse_chia_plots_create_command_line(
                                command_line=proc.cmdline(),
                            )
                            if parsed_command.error is not None:
                                continue
                            if job.help:
                                continue
                            job = Job(
                                proc=proc,
                                parsed_command=parsed_command,
                                logroot=logroot,
                            )
                            jobs.append(job)

        return jobs

 
    def __init__(self, proc, parsed_command, logroot):
        '''Initialize from an existing psutil.Process object.  must know logroot in order to understand open files'''
        self.proc = proc

<<<<<<< HEAD
        self.help = parsed_command.help
        self.args = parsed_command.parameters

        # an example as of 1.0.5
        # {
        #     'size': 32,
        #     'num_threads': 4,
        #     'buckets': 128,
        #     'buffer': 6000,
        #     'tmp_dir': '/farm/yards/901',
        #     'final_dir': '/farm/wagons/801',
        #     'override_k': False,
        #     'num': 1,
        #     'alt_fingerprint': None,
        #     'pool_contract_address': None,
        #     'farmer_public_key': None,
        #     'pool_public_key': None,
        #     'tmp2_dir': None,
        #     'plotid': None,
        #     'memo': None,
        #     'nobitfield': False,
        #     'exclude_final_dir': False,
        # }

        self.k = self.args['size']
        self.r = self.args['num_threads']
        self.u = self.args['buckets']
        self.b = self.args['buffer']
        self.n = self.args['num']
        self.tmpdir = self.args['tmp_dir']
        self.tmp2dir = self.args['tmp2_dir']
        self.dstdir = self.args['final_dir']

        plot_cwd = self.proc.cwd()
        self.tmpdir = os.path.join(plot_cwd, self.tmpdir)
        if self.tmp2dir is not None:
            self.tmp2dir = os.path.join(plot_cwd, self.tmp2dir)
        self.dstdir = os.path.join(plot_cwd, self.dstdir)

        # Find logfile (whatever file is open under the log root).  The
        # file may be open more than once, e.g. for STDOUT and STDERR.
        for f in self.proc.open_files():
            if logroot in f.path:
                if self.logfile:
                    assert self.logfile == f.path
=======
        with self.proc.oneshot():
            # Parse command line args
            args = self.proc.cmdline()
            assert len(args) > 4
            assert 'python' in args[0].lower()
            assert 'chia' in args[1]
            assert 'plots' == args[2]
            assert 'create' == args[3]
            args_iter = iter(cmdline_argfix(args[4:]))
            for arg in args_iter:
                val = None if arg in {'-e', '--nobitfield', '-h', '--help', '--override-k'} else next(args_iter)
                if arg in {'-k', '--size'}:
                    self.k = val
                elif arg in {'-r', '--num_threads'}:
                    self.r = val
                elif arg in {'-b', '--buffer'}:
                    self.b = val
                elif arg in {'-u', '--buckets'}:
                    self.u = val
                elif arg in {'-t', '--tmp_dir'}:
                    self.tmpdir = val
                elif arg in {'-2', '--tmp2_dir'}:
                    self.tmp2dir = val
                elif arg in {'-d', '--final_dir'}:
                    self.dstdir = val
                elif arg in {'-n', '--num'}:
                    self.n = val
                elif arg in {'-h', '--help'}:
                    self.help = True
                elif arg in {'-e', '--nobitfield', '-f', '--farmer_public_key', '-p', '--pool_public_key'}:
                    pass
                    # TODO: keep track of these
                elif arg == '--override-k':
                    pass
>>>>>>> 54a69219
                else:
                    self.logfile = f.path
                break

        if self.logfile:
            # Initialize data that needs to be loaded from the logfile
            self.init_from_logfile()
        else:
            print('Found plotting process PID {pid}, but could not find '
                    'logfile in its open files:'.format(pid = self.proc.pid))
            for f in self.proc.open_files():
                print(f.path)



    def init_from_logfile(self):
        '''Read plot ID and job start time from logfile.  Return true if we
           find all the info as expected, false otherwise'''
        assert self.logfile
        # Try reading for a while; it can take a while for the job to get started as it scans
        # existing plot dirs (especially if they are NFS).
        found_id = False
        found_log = False
        for attempt_number in range(3):
            with open(self.logfile, 'r') as f:
                for line in f:
                    m = re.match('^ID: ([0-9a-f]*)', line)
                    if m:
                        self.plot_id = m.group(1)
                        found_id = True
                    m = re.match(r'^Starting phase 1/4:.*\.\.\. (.*)', line)
                    if m:
                        # Mon Nov  2 08:39:53 2020
                        self.start_time = parse_chia_plot_time(m.group(1))
                        found_log = True
                        break  # Stop reading lines in file

            if found_id and found_log:
                break  # Stop trying
            else:
                time.sleep(1)  # Sleep and try again

        # If we couldn't find the line in the logfile, the job is probably just getting started
        # (and being slow about it).  In this case, use the last metadata change as the start time.
        # TODO: we never come back to this; e.g. plot_id may remain uninitialized.
        # TODO: should we just use the process start time instead?
        if not found_log:
            self.start_time = datetime.fromtimestamp(os.path.getctime(self.logfile))

        # Load things from logfile that are dynamic
        self.update_from_logfile()

    def update_from_logfile(self):
        self.set_phase_from_logfile()

    def set_phase_from_logfile(self):
        assert self.logfile

        # Map from phase number to subphase number reached in that phase.
        # Phase 1 subphases are <started>, table1, table2, ...
        # Phase 2 subphases are <started>, table7, table6, ...
        # Phase 3 subphases are <started>, tables1&2, tables2&3, ...
        # Phase 4 subphases are <started>
        phase_subphases = {}

        with open(self.logfile, 'r') as f:
            for line in f:
                # "Starting phase 1/4: Forward Propagation into tmp files... Sat Oct 31 11:27:04 2020"
                m = re.match(r'^Starting phase (\d).*', line)
                if m:
                    phase = int(m.group(1))
                    phase_subphases[phase] = 0

                # Phase 1: "Computing table 2"
                m = re.match(r'^Computing table (\d).*', line)
                if m:
                    phase_subphases[1] = max(phase_subphases[1], int(m.group(1)))

                # Phase 2: "Backpropagating on table 2"
                m = re.match(r'^Backpropagating on table (\d).*', line)
                if m:
                    phase_subphases[2] = max(phase_subphases[2], 7 - int(m.group(1)))

                # Phase 3: "Compressing tables 4 and 5"
                m = re.match(r'^Compressing tables (\d) and (\d).*', line)
                if m:
                    phase_subphases[3] = max(phase_subphases[3], int(m.group(1)))

                # TODO also collect timing info:

                # "Time for phase 1 = 22796.7 seconds. CPU (98%) Tue Sep 29 17:57:19 2020"
                # for phase in ['1', '2', '3', '4']:
                    # m = re.match(r'^Time for phase ' + phase + ' = (\d+.\d+) seconds..*', line)
                        # data.setdefault....

                # Total time = 49487.1 seconds. CPU (97.26%) Wed Sep 30 01:22:10 2020
                # m = re.match(r'^Total time = (\d+.\d+) seconds.*', line)
                # if m:
                    # data.setdefault(key, {}).setdefault('total time', []).append(float(m.group(1)))

        if phase_subphases:
            phase = max(phase_subphases.keys())
            self.phase = (phase, phase_subphases[phase])
        else:
            self.phase = (0, 0)

    def progress(self):
        '''Return a 2-tuple with the job phase and subphase (by reading the logfile)'''
        return self.phase

    def plot_id_prefix(self):
        return self.plot_id[:8]

    # TODO: make this more useful and complete, and/or make it configurable
    def status_str_long(self):
        return '{plot_id}\nk={k} r={r} b={b} u={u}\npid:{pid}\ntmp:{tmp}\ntmp2:{tmp2}\ndst:{dst}\nlogfile:{logfile}'.format(
            plot_id = self.plot_id,
            k = self.k,
            r = self.r,
            b = self.b,
            u = self.u,
            pid = self.proc.pid,
            tmp = self.tmpdir,
            tmp2 = self.tmp2dir,
            dst = self.dstdir,
            plotid = self.plot_id,
            logfile = self.logfile
            )

    def get_mem_usage(self):
        return self.proc.memory_info().vms  # Total, inc swapped

    def get_tmp_usage(self):
        total_bytes = 0
        with os.scandir(self.tmpdir) as it:
            for entry in it:
                if self.plot_id in entry.name:
                    try:
                        total_bytes += entry.stat().st_size
                    except FileNotFoundError:
                        # The file might disappear; this being an estimate we don't care
                        pass
        return total_bytes

    def get_run_status(self):
        '''Running, suspended, etc.'''
        status = self.proc.status()
        if status == psutil.STATUS_RUNNING:
            return 'RUN'
        elif status == psutil.STATUS_SLEEPING:
            return 'SLP'
        elif status == psutil.STATUS_DISK_SLEEP:
            return 'DSK'
        elif status == psutil.STATUS_STOPPED:
            return 'STP'
        else:
            return self.proc.status()

    def get_time_wall(self):
        create_time = datetime.fromtimestamp(self.proc.create_time())
        return int((datetime.now() - create_time).total_seconds())

    def get_time_user(self):
        return int(self.proc.cpu_times().user)

    def get_time_sys(self):
        return int(self.proc.cpu_times().system)

    def get_time_iowait(self):
        cpu_times = self.proc.cpu_times()
        iowait = getattr(cpu_times, 'iowait', None)
        if iowait is None:
            return None

        return int(iowait)

    def suspend(self, reason=''):
        self.proc.suspend()
        self.status_note = reason

    def resume(self):
        self.proc.resume()

    def get_temp_files(self):
        # Prevent duplicate file paths by using set.
        temp_files = set([])
        for f in self.proc.open_files():
            if self.tmpdir in f.path or self.tmp2dir in f.path or self.dstdir in f.path:
                temp_files.add(f.path)
        return temp_files

    def cancel(self):
        'Cancel an already running job'
        # We typically suspend the job as the first action in killing it, so it
        # doesn't create more tmp files during death.  However, terminate() won't
        # complete if the job is supsended, so we also need to resume it.
        # TODO: check that this is best practice for killing a job.
        self.proc.resume()
        self.proc.terminate()<|MERGE_RESOLUTION|>--- conflicted
+++ resolved
@@ -56,7 +56,7 @@
 def parse_chia_plots_create_command_line(command_line):
     # Parse command line args
     assert len(command_line) >= 4
-    assert 'python' in command_line[0]
+    assert 'python' in command_line[0].lower()
     assert 'chia' in command_line[1]
     assert 'plots' == command_line[2]
     assert 'create' == command_line[3]
@@ -146,7 +146,6 @@
         '''Initialize from an existing psutil.Process object.  must know logroot in order to understand open files'''
         self.proc = proc
 
-<<<<<<< HEAD
         self.help = parsed_command.help
         self.args = parsed_command.parameters
 
@@ -192,42 +191,6 @@
             if logroot in f.path:
                 if self.logfile:
                     assert self.logfile == f.path
-=======
-        with self.proc.oneshot():
-            # Parse command line args
-            args = self.proc.cmdline()
-            assert len(args) > 4
-            assert 'python' in args[0].lower()
-            assert 'chia' in args[1]
-            assert 'plots' == args[2]
-            assert 'create' == args[3]
-            args_iter = iter(cmdline_argfix(args[4:]))
-            for arg in args_iter:
-                val = None if arg in {'-e', '--nobitfield', '-h', '--help', '--override-k'} else next(args_iter)
-                if arg in {'-k', '--size'}:
-                    self.k = val
-                elif arg in {'-r', '--num_threads'}:
-                    self.r = val
-                elif arg in {'-b', '--buffer'}:
-                    self.b = val
-                elif arg in {'-u', '--buckets'}:
-                    self.u = val
-                elif arg in {'-t', '--tmp_dir'}:
-                    self.tmpdir = val
-                elif arg in {'-2', '--tmp2_dir'}:
-                    self.tmp2dir = val
-                elif arg in {'-d', '--final_dir'}:
-                    self.dstdir = val
-                elif arg in {'-n', '--num'}:
-                    self.n = val
-                elif arg in {'-h', '--help'}:
-                    self.help = True
-                elif arg in {'-e', '--nobitfield', '-f', '--farmer_public_key', '-p', '--pool_public_key'}:
-                    pass
-                    # TODO: keep track of these
-                elif arg == '--override-k':
-                    pass
->>>>>>> 54a69219
                 else:
                     self.logfile = f.path
                 break
