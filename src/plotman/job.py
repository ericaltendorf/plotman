# TODO do we use all these?
import argparse
import contextlib
import functools
import logging
import os
import random
import re
import sys
import time
from datetime import datetime
from enum import Enum, auto
from subprocess import call

import attr
import click
import pendulum
import psutil

from plotman import chia


def job_phases_for_tmpdir(d, all_jobs):
    '''Return phase 2-tuples for jobs running on tmpdir d'''
    return sorted([j.progress() for j in all_jobs if j.tmpdir == d])

def job_phases_for_dstdir(d, all_jobs):
    '''Return phase 2-tuples for jobs outputting to dstdir d'''
    return sorted([j.progress() for j in all_jobs if j.dstdir == d])

def is_plotting_cmdline(cmdline):
    if cmdline and 'python' in cmdline[0].lower():
        cmdline = cmdline[1:]
    return (
        len(cmdline) >= 3
        and cmdline[0].endswith("chia")
        and 'plots' == cmdline[1]
        and 'create' == cmdline[2]
    )

def parse_chia_plot_time(s):
    # This will grow to try ISO8601 as well for when Chia logs that way
    return pendulum.from_format(s, 'ddd MMM DD HH:mm:ss YYYY', locale='en', tz=None)

def parse_chia_plots_create_command_line(command_line):
    command_line = list(command_line)
    # Parse command line args
    if 'python' in command_line[0].lower():
        command_line = command_line[1:]
    assert len(command_line) >= 3
    assert 'chia' in command_line[0]
    assert 'plots' == command_line[1]
    assert 'create' == command_line[2]

    all_command_arguments = command_line[3:]

    # nice idea, but this doesn't include -h
    # help_option_names = command.get_help_option_names(ctx=context)
    help_option_names = {'--help', '-h'}

    command_arguments = [
        argument
        for argument in all_command_arguments
        if argument not in help_option_names
    ]

    # TODO: We could at some point do chia version detection and pick the
    #       associated command.  For now we'll just use the latest one we have
    #       copied.
    command = chia.commands.latest_command()
    try:
        context = command.make_context(info_name='', args=list(command_arguments))
    except click.ClickException as e:
        error = e
        params = {}
    else:
        error = None
        params = context.params

    return ParsedChiaPlotsCreateCommand(
        error=error,
        help=len(all_command_arguments) > len(command_arguments),
        parameters=params,
    )

class ParsedChiaPlotsCreateCommand:
    def __init__(self, error, help, parameters):
        self.error = error
        self.help = help
        self.parameters = parameters

@functools.total_ordering
@attr.frozen(order=False)
class Phase:
    major: int = 0
    minor: int = 0
    known: bool = True

    def __lt__(self, other):
        return (
            (not self.known, self.major, self.minor)
            < (not other.known, other.major, other.minor)
        )

    @classmethod
    def from_tuple(cls, t):
        if len(t) != 2:
            raise Exception(f'phase must be created from 2-tuple: {t!r}')

        if None in t and not t[0] is t[1]:
            raise Exception(f'phase can not be partially known: {t!r}')

        if t[0] is None:
            return cls(known=False)

        return cls(major=t[0], minor=t[1])

    @classmethod
    def list_from_tuples(cls, l):
        return [cls.from_tuple(t) for t in l]

# TODO: be more principled and explicit about what we cache vs. what we look up
# dynamically from the logfile
class Job:
    'Represents a plotter job'

    logfile = ''
    jobfile = ''
    job_id = 0
    plot_id = '--------'
    proc = None   # will get a psutil.Process

    def get_running_jobs(logroot, cached_jobs=()):
        '''Return a list of running plot jobs.  If a cache of preexisting jobs is provided,
           reuse those previous jobs without updating their information.  Always look for
           new jobs not already in the cache.'''
        jobs = []
        cached_jobs_by_pid = { j.proc.pid: j for j in cached_jobs }

        for proc in psutil.process_iter():
            # Ignore processes which most likely have terminated between the time of
            # iteration and data access.
            with contextlib.suppress(psutil.NoSuchProcess, psutil.AccessDenied):
                if is_plotting_cmdline(proc.cmdline()):
                    if proc.pid in cached_jobs_by_pid.keys():
                        jobs.append(cached_jobs_by_pid[proc.pid])  # Copy from cache
                    else:
                        with proc.oneshot():
                            parsed_command = parse_chia_plots_create_command_line(
                                command_line=proc.cmdline(),
                            )
                            if parsed_command.error is not None:
                                continue
                            job = Job(
                                proc=proc,
                                parsed_command=parsed_command,
                                logroot=logroot,
                            )
                            if job.help:
                                continue
                            jobs.append(job)

        return jobs


    def __init__(self, proc, parsed_command, logroot):
        '''Initialize from an existing psutil.Process object.  must know logroot in order to understand open files'''
        self.proc = proc
        # These are dynamic, cached, and need to be udpated periodically
        self.phase = Phase(known=False)

        self.help = parsed_command.help
        self.args = parsed_command.parameters

        # an example as of 1.0.5
        # {
        #     'size': 32,
        #     'num_threads': 4,
        #     'buckets': 128,
        #     'buffer': 6000,
        #     'tmp_dir': '/farm/yards/901',
        #     'final_dir': '/farm/wagons/801',
        #     'override_k': False,
        #     'num': 1,
        #     'alt_fingerprint': None,
        #     'pool_contract_address': None,
        #     'farmer_public_key': None,
        #     'pool_public_key': None,
        #     'tmp2_dir': None,
        #     'plotid': None,
        #     'memo': None,
        #     'nobitfield': False,
        #     'exclude_final_dir': False,
        # }

        self.k = self.args['size']
        self.r = self.args['num_threads']
        self.u = self.args['buckets']
        self.b = self.args['buffer']
        self.n = self.args['num']
        self.tmpdir = self.args['tmp_dir']
        self.tmp2dir = self.args['tmp2_dir']
        self.dstdir = self.args['final_dir']

        plot_cwd = self.proc.cwd()
        self.tmpdir = os.path.join(plot_cwd, self.tmpdir)
        if self.tmp2dir is not None:
            self.tmp2dir = os.path.join(plot_cwd, self.tmp2dir)
        self.dstdir = os.path.join(plot_cwd, self.dstdir)

        # Find logfile (whatever file is open under the log root).  The
        # file may be open more than once, e.g. for STDOUT and STDERR.
        for f in self.proc.open_files():
            if logroot in f.path:
                if self.logfile:
                    assert self.logfile == f.path
                else:
                    self.logfile = f.path
                break

        if self.logfile:
            # Initialize data that needs to be loaded from the logfile
            self.init_from_logfile()
        else:
            print('Found plotting process PID {pid}, but could not find '
                    'logfile in its open files:'.format(pid = self.proc.pid))
            for f in self.proc.open_files():
                print(f.path)



    def init_from_logfile(self):
        '''Read plot ID and job start time from logfile.  Return true if we
           find all the info as expected, false otherwise'''
        assert self.logfile
        # Try reading for a while; it can take a while for the job to get started as it scans
        # existing plot dirs (especially if they are NFS).
        found_id = False
        found_log = False
        for attempt_number in range(3):
            with open(self.logfile, 'r') as f:
                for line in f:
                    m = re.match('^ID: ([0-9a-f]*)', line)
                    if m:
                        self.plot_id = m.group(1)
                        found_id = True
                    m = re.match(r'^Starting phase 1/4:.*\.\.\. (.*)', line)
                    if m:
                        # Mon Nov  2 08:39:53 2020
                        self.start_time = parse_chia_plot_time(m.group(1))
                        found_log = True
                        break  # Stop reading lines in file

            if found_id and found_log:
                break  # Stop trying
            else:
                time.sleep(1)  # Sleep and try again

        # If we couldn't find the line in the logfile, the job is probably just getting started
        # (and being slow about it).  In this case, use the last metadata change as the start time.
        # TODO: we never come back to this; e.g. plot_id may remain uninitialized.
        # TODO: should we just use the process start time instead?
        if not found_log:
            self.start_time = datetime.fromtimestamp(os.path.getctime(self.logfile))

        # Load things from logfile that are dynamic
        self.update_from_logfile()

    def update_from_logfile(self):
        self.set_phase_from_logfile()

    def set_phase_from_logfile(self):
        assert self.logfile

        # Map from phase number to subphase number reached in that phase.
        # Phase 1 subphases are <started>, table1, table2, ...
        # Phase 2 subphases are <started>, table7, table6, ...
        # Phase 3 subphases are <started>, tables1&2, tables2&3, ...
        # Phase 4 subphases are <started>
        phase_subphases = {}

        with open(self.logfile, 'r') as f:
            for line in f:
                # "Starting phase 1/4: Forward Propagation into tmp files... Sat Oct 31 11:27:04 2020"
                m = re.match(r'^Starting phase (\d).*', line)
                if m:
                    phase = int(m.group(1))
                    phase_subphases[phase] = 0

                # Phase 1: "Computing table 2"
                m = re.match(r'^Computing table (\d).*', line)
                if m:
                    phase_subphases[1] = max(phase_subphases[1], int(m.group(1)))

                # Phase 2: "Backpropagating on table 2"
                m = re.match(r'^Backpropagating on table (\d).*', line)
                if m:
                    phase_subphases[2] = max(phase_subphases[2], 7 - int(m.group(1)))

                # Phase 3: "Compressing tables 4 and 5"
                m = re.match(r'^Compressing tables (\d) and (\d).*', line)
                if m:
                    phase_subphases[3] = max(phase_subphases[3], int(m.group(1)))

                # TODO also collect timing info:

                # "Time for phase 1 = 22796.7 seconds. CPU (98%) Tue Sep 29 17:57:19 2020"
                # for phase in ['1', '2', '3', '4']:
                    # m = re.match(r'^Time for phase ' + phase + ' = (\d+.\d+) seconds..*', line)
                        # data.setdefault....

                # Total time = 49487.1 seconds. CPU (97.26%) Wed Sep 30 01:22:10 2020
                # m = re.match(r'^Total time = (\d+.\d+) seconds.*', line)
                # if m:
                    # data.setdefault(key, {}).setdefault('total time', []).append(float(m.group(1)))

        if phase_subphases:
            phase = max(phase_subphases.keys())
            self.phase = Phase(major=phase, minor=phase_subphases[phase])
        else:
            self.phase = Phase(major=0, minor=0)

    def progress(self):
        '''Return a 2-tuple with the job phase and subphase (by reading the logfile)'''
        return self.phase

    def plot_id_prefix(self):
        return self.plot_id[:8]

    # TODO: make this more useful and complete, and/or make it configurable
    def status_str_long(self):
        return '{plot_id}\nk={k} r={r} b={b} u={u}\npid:{pid}\ntmp:{tmp}\ntmp2:{tmp2}\ndst:{dst}\nlogfile:{logfile}'.format(
            plot_id = self.plot_id,
            k = self.k,
            r = self.r,
            b = self.b,
            u = self.u,
            pid = self.proc.pid,
            tmp = self.tmpdir,
            tmp2 = self.tmp2dir,
            dst = self.dstdir,
            plotid = self.plot_id,
            logfile = self.logfile
            )

    def get_mem_usage(self):
        return self.proc.memory_info().vms  # Total, inc swapped

    def get_tmp_usage(self):
        total_bytes = 0
        with os.scandir(self.tmpdir) as it:
            for entry in it:
                if self.plot_id in entry.name:
                    try:
                        total_bytes += entry.stat().st_size
                    except FileNotFoundError:
                        # The file might disappear; this being an estimate we don't care
                        pass
        return total_bytes

    def get_run_status(self):
        '''Running, suspended, etc.'''
        status = self.proc.status()
        if status == psutil.STATUS_RUNNING:
            return 'RUN'
        elif status == psutil.STATUS_SLEEPING:
            return 'SLP'
        elif status == psutil.STATUS_DISK_SLEEP:
            return 'DSK'
        elif status == psutil.STATUS_STOPPED:
            return 'STP'
        else:
            return self.proc.status()

    def get_time_wall(self):
        create_time = datetime.fromtimestamp(self.proc.create_time())
        return int((datetime.now() - create_time).total_seconds())

    def get_time_user(self):
        return int(self.proc.cpu_times().user)

    def get_time_sys(self):
        return int(self.proc.cpu_times().system)

    def get_time_iowait(self):
        cpu_times = self.proc.cpu_times()
        iowait = getattr(cpu_times, 'iowait', None)
        if iowait is None:
            return None

        return int(iowait)

    def suspend(self, reason=''):
        self.proc.suspend()
        self.status_note = reason

    def resume(self):
        self.proc.resume()

    def get_temp_files(self):
        # Prevent duplicate file paths by using set.
        temp_files = set([])
        for f in self.proc.open_files():
<<<<<<< HEAD
            if self.tmpdir in f.path or self.dstdir in f.path:
                temp_files.add(f.path)
            if self.tmp2dir is not None and self.tmp2dir in f.path:
=======
            if any(
                dir in f.path
                for dir in [self.tmpdir, self.tmp2dir, self.dstdir]
                if dir is not None
            ):
>>>>>>> 68a1056c
                temp_files.add(f.path)
        return temp_files

    def cancel(self):
        'Cancel an already running job'
        # We typically suspend the job as the first action in killing it, so it
        # doesn't create more tmp files during death.  However, terminate() won't
        # complete if the job is supsended, so we also need to resume it.
        # TODO: check that this is best practice for killing a job.
        self.proc.resume()
        self.proc.terminate()<|MERGE_RESOLUTION|>--- conflicted
+++ resolved
@@ -401,17 +401,11 @@
         # Prevent duplicate file paths by using set.
         temp_files = set([])
         for f in self.proc.open_files():
-<<<<<<< HEAD
-            if self.tmpdir in f.path or self.dstdir in f.path:
-                temp_files.add(f.path)
-            if self.tmp2dir is not None and self.tmp2dir in f.path:
-=======
             if any(
                 dir in f.path
                 for dir in [self.tmpdir, self.tmp2dir, self.dstdir]
                 if dir is not None
             ):
->>>>>>> 68a1056c
                 temp_files.add(f.path)
         return temp_files
 
