import contextlib
import importlib
import os
import stat
import subprocess
import tempfile
import textwrap
from typing import Dict, Generator, List, Mapping, Optional

import appdirs
import attr
import desert

# TODO: should be a desert.ib() but mypy doesn't understand it then, see below
import desert._make
import marshmallow
import marshmallow.fields
import marshmallow.validate
import packaging.version
import pendulum
import yaml

from plotman import resources as plotman_resources


class ConfigurationException(Exception):
    """Raised when plotman.yaml configuration is missing or malformed."""


def get_path() -> str:
    """Return path to where plotman.yaml configuration file should exist."""
    config_dir: str = appdirs.user_config_dir("plotman")
    return config_dir + "/plotman.yaml"


def read_configuration_text(config_path: str) -> str:
    try:
        with open(config_path, "r") as file:
            return file.read()
    except FileNotFoundError as e:
        raise ConfigurationException(
            f"No 'plotman.yaml' file exists at expected location: '{config_path}'. To generate "
            f"default config file, run: 'plotman config generate'"
        ) from e


def get_validated_configs(
    config_text: str, config_path: str, preset_target_definitions_text: str
) -> "PlotmanConfig":
    """Return a validated instance of PlotmanConfig with data from plotman.yaml
    :raises ConfigurationException: Raised when plotman.yaml is either missing or malformed
    """
    schema = desert.schema(PlotmanConfig)
    config_objects = yaml.load(config_text, Loader=yaml.SafeLoader)

    version = config_objects.get("version", (0,))

    expected_major_version = 2

    if version[0] != expected_major_version:
        message = textwrap.dedent(
            f"""\
            Expected major version {expected_major_version}, found version {version}
                See https://github.com/ericaltendorf/plotman/wiki/Configuration#versions
        """
        )

        raise Exception(message)

    loaded: PlotmanConfig
    try:
        loaded = schema.load(config_objects)
    except marshmallow.exceptions.ValidationError as e:
        raise ConfigurationException(
            f"Config file at: '{config_path}' is malformed"
        ) from e

    if loaded.plotting.type == "chia":
        if loaded.plotting.chia is None:
            # TODO: fix all the `TODO: use the configured executable` so this is not
            #       needed.
            raise ConfigurationException(
                "chia selected as plotter but plotting: chia: was not specified in the config",
            )

        if (
            loaded.plotting.pool_pk is not None
            and loaded.plotting.pool_contract_address is not None
        ):
            raise ConfigurationException(
                "Chia Network plotter accepts up to one of plotting: pool_pk: and pool_contract_address: but both are specified",
            )

        executable_name = os.path.basename(loaded.plotting.chia.executable)
        if executable_name != "chia":
            raise ConfigurationException(
                "plotting: chia: executable: must refer to an executable named chia"
            )
    elif loaded.plotting.type == "madmax":
        if loaded.plotting.madmax is None:
            raise ConfigurationException(
                "madMAx selected as plotter but plotting: madmax: was not specified in the config",
            )

        if loaded.plotting.farmer_pk is None:
            raise ConfigurationException(
                "madMAx selected as plotter but no plotting: farmer_pk: was specified in the config",
            )

        if (
            loaded.plotting.pool_pk is None
            and loaded.plotting.pool_contract_address is None
        ):
            raise ConfigurationException(
                "madMAx plotter requires one of plotting: pool_pk: or pool_contract_address: to be specified but neither is",
            )
        elif (
            loaded.plotting.pool_pk is not None
            and loaded.plotting.pool_contract_address is not None
        ):
            raise ConfigurationException(
                "madMAx plotter accepts only one of plotting: pool_pk: and pool_contract_address: but both are specified",
            )

        executable_name = os.path.basename(loaded.plotting.madmax.executable)
        if executable_name != "chia_plot":
            # TODO: fix all the `TODO: use the configured executable` so this is not
            #       needed.
            raise ConfigurationException(
                "plotting: madmax: executable: must refer to an executable named chia_plot"
            )

    if loaded.archiving is not None:
        preset_target_objects = yaml.safe_load(preset_target_definitions_text)
        preset_target_schema = desert.schema(PresetTargetDefinitions)
        preset_target_definitions = preset_target_schema.load(preset_target_objects)

        loaded.archiving.target_definitions = {
            **preset_target_definitions.target_definitions,
            **loaded.archiving.target_definitions,
        }

    return loaded


class CustomStringField(marshmallow.fields.String):
    def _deserialize(
        self,
        value: object,
        attr: Optional[str],
        data: Optional[Mapping[str, object]],
        **kwargs: Dict[str, object],
    ) -> str:
        if isinstance(value, int):
            value = str(value)

        return super()._deserialize(value, attr, data, **kwargs)  # type: ignore[no-any-return]


# Data models used to deserializing/formatting plotman.yaml files.

# TODO: bah, mutable?  bah.
@attr.mutable
class ArchivingTarget:
    transfer_process_name: str
    transfer_process_argument_prefix: str
    # TODO: mutable attribute...
    # TODO: should be a desert.ib() but mypy doesn't understand it then
    env: Dict[str, Optional[str]] = attr.ib(
        factory=dict,
        metadata={
            desert._make._DESERT_SENTINEL: {
                "marshmallow_field": marshmallow.fields.Dict(
                    keys=marshmallow.fields.String(),
                    values=CustomStringField(allow_none=True),
                )
            },
        },
    )
    disk_space_path: Optional[str] = None
    disk_space_script: Optional[str] = None
    transfer_path: Optional[str] = None
    transfer_script: Optional[str] = None


@attr.frozen
class PresetTargetDefinitions:
    target_definitions: Dict[str, ArchivingTarget] = attr.ib(factory=dict)


# TODO: bah, mutable?  bah.
@attr.mutable
class Archiving:
    target: str
    # TODO: mutable attribute...
    # TODO: should be a desert.ib() but mypy doesn't understand it then
    env: Dict[str, str] = attr.ib(
        factory=dict,
        metadata={
            desert._make._DESERT_SENTINEL: {
                "marshmallow_field": marshmallow.fields.Dict(
                    keys=marshmallow.fields.String(),
                    values=CustomStringField(),
                )
            },
        },
    )
    index: int = 0  # If not explicit, "index" will default to 0
    target_definitions: Dict[str, ArchivingTarget] = attr.ib(factory=dict)

    def target_definition(self) -> ArchivingTarget:
        return self.target_definitions[self.target]

    def environment(
        self,
        source: Optional[str] = None,
        destination: Optional[str] = None,
    ) -> Dict[str, str]:
        target = self.target_definition()
        maybe_complete = {**target.env, **self.env}

        complete = {
            key: value for key, value in maybe_complete.items() if value is not None
        }

        if len(complete) != len(maybe_complete):
            missing_mandatory_keys = sorted(maybe_complete.keys() - complete.keys())
            target_repr = repr(self.target)
            missing = ", ".join(repr(key) for key in missing_mandatory_keys)
            message = (
                f"Missing env options for archival target {target_repr}: {missing}"
            )
            raise Exception(message)

        variables = {**os.environ, **complete}
        complete["process_name"] = target.transfer_process_name.format(**variables)

        if source is not None:
            complete["source"] = source

        if destination is not None:
            complete["destination"] = destination

        return complete

    def maybe_create_scripts(self, temp: str) -> None:
        rwx = stat.S_IRUSR | stat.S_IWUSR | stat.S_IXUSR
        target = self.target_definition()

        if target.disk_space_path is None:
            if target.disk_space_script is None:
                raise Exception(
                    f"One of `disk_space_path` or `disk_space_script` must be specified.  Using target {self.target!r}"
                )

            with tempfile.NamedTemporaryFile(
                mode="w",
                encoding="utf-8",
                prefix="plotman-disk-space-script",
                delete=False,
                dir=temp,
            ) as disk_space_script_file:
                disk_space_script_file.write(target.disk_space_script)

            target.disk_space_path = disk_space_script_file.name
            os.chmod(target.disk_space_path, rwx)

        if target.transfer_path is None:
            if target.transfer_script is None:
                raise Exception(
                    f"One of `transfer_path` or `transfer_script` must be specified.  Using target {self.target!r}"
                )

            with tempfile.NamedTemporaryFile(
                mode="w",
                encoding="utf-8",
                prefix="plotman-transfer-script",
                delete=False,
                dir=temp,
            ) as transfer_script_file:
                transfer_script_file.write(target.transfer_script)

            target.transfer_path = transfer_script_file.name
            os.chmod(target.transfer_path, rwx)


@attr.frozen
class TmpOverrides:
    tmpdir_stagger_phase_major: Optional[int] = None
    tmpdir_stagger_phase_minor: Optional[int] = None
    tmpdir_stagger_phase_limit: Optional[int] = None
    tmpdir_max_jobs: Optional[int] = None


@attr.frozen
class Logging:
<<<<<<< HEAD
    plots: str = os.path.join(appdirs.user_data_dir("plotman"), 'plots')
    transfers: str = os.path.join(appdirs.user_data_dir("plotman"), 'transfers')
    application: str = os.path.join(appdirs.user_log_dir("plotman"), 'plotman.log')
    disk_spaces: str = os.path.join(appdirs.user_log_dir("plotman"), 'plotman-disk_spaces.log')
    
=======
    plots: str = os.path.join(appdirs.user_data_dir("plotman"), "plots")
    transfers: str = os.path.join(appdirs.user_data_dir("plotman"), "transfers")
    application: str = os.path.join(appdirs.user_log_dir("plotman"), "plotman.log")
    disk_spaces: str = os.path.join(
        appdirs.user_log_dir("plotman"), "plotman-disk_spaces.log"
    )

>>>>>>> bc481546
    def setup(self) -> None:
        os.makedirs(self.plots, exist_ok=True)
        os.makedirs(self.transfers, exist_ok=True)
        os.makedirs(os.path.dirname(self.application), exist_ok=True)

    def create_plot_log_path(self, time: pendulum.DateTime) -> str:
        return self._create_log_path(
            time=time,
            directory=self.plots,
            group="plot",
        )

    def create_transfer_log_path(self, time: pendulum.DateTime) -> str:
        return self._create_log_path(
            time=time,
            directory=self.transfers,
            group="transfer",
        )
    def create_tdisk_space_log_path(self, time: pendulum.DateTime) -> str:
        return self._create_log_path(
            time=time,
            directory=self.disk_spaces,
            group='disk_space',
        )

    def create_tdisk_space_log_path(self, time: pendulum.DateTime) -> str:
        return self._create_log_path(
            time=time,
            directory=self.disk_spaces,
            group="disk_space",
        )

    def _create_log_path(
        self, time: pendulum.DateTime, directory: str, group: str
    ) -> str:
        timestamp = time.isoformat(timespec="microseconds").replace(":", "_")
        return os.path.join(directory, f"{timestamp}.{group}.log")


@attr.frozen
class Directories:
    tmp: List[str]
    dst: Optional[List[str]] = None
    tmp2: Optional[str] = None

    def dst_is_tmp(self) -> bool:
        return self.dst is None and self.tmp2 is None

    def dst_is_tmp2(self) -> bool:
        return self.dst is None and self.tmp2 is not None

    def get_dst_directories(self) -> List[str]:
        """Returns either <Directories.dst> or <Directories.tmp>. If
        Directories.dst is None, Use Directories.tmp as dst directory.
        """
        if self.dst_is_tmp2():
            return [self.tmp2]  # type: ignore[list-item]
        elif self.dst_is_tmp():
            return self.tmp

        return self.dst  # type: ignore[return-value]


@attr.frozen
class Scheduling:
    global_max_jobs: int
    global_stagger_m: int
    polling_time_s: int
    tmpdir_max_jobs: int
    tmpdir_stagger_phase_major: int
    tmpdir_stagger_phase_minor: int
    tmpdir_stagger_phase_limit: int = (
        1  # If not explicit, "tmpdir_stagger_phase_limit" will default to 1
    )
    tmp_overrides: Optional[Dict[str, TmpOverrides]] = None


@attr.frozen
class ChiaPlotterOptions:
    executable: str = "chia"
    n_threads: int = 2
    n_buckets: int = 128
    k: Optional[int] = 32
    e: Optional[bool] = False
    job_buffer: Optional[int] = 3389
    x: bool = False


@attr.frozen
class MadmaxPlotterOptions:
    executable: str = "chia_plot"
    n_threads: int = 4
    n_buckets: int = 256
    n_buckets3: int = 256
    n_rmulti2: int = 1


@attr.frozen
class Plotting:
    farmer_pk: Optional[str] = None
    pool_pk: Optional[str] = None
    pool_contract_address: Optional[str] = None
    type: str = attr.ib(
        default="chia",
        metadata={
            desert._make._DESERT_SENTINEL: {
                "marshmallow_field": marshmallow.fields.String(
                    validate=marshmallow.validate.OneOf(choices=["chia", "madmax"]),
                ),
            },
        },
    )
    chia: Optional[ChiaPlotterOptions] = None
    madmax: Optional[MadmaxPlotterOptions] = None


@attr.frozen
class UserInterface:
    use_stty_size: bool = True


@attr.frozen
class Interactive:
    autostart_plotting: bool = True
    autostart_archiving: bool = True


@attr.frozen
class Commands:
    interactive: Interactive = attr.ib(factory=Interactive)


@attr.frozen
class PlotmanConfig:
    directories: Directories
    scheduling: Scheduling
    plotting: Plotting
    commands: Commands = attr.ib(factory=Commands)
    logging: Logging = Logging()
    archiving: Optional[Archiving] = None
    user_interface: UserInterface = attr.ib(factory=UserInterface)
    version: List[int] = [0]

    @contextlib.contextmanager
    def setup(self) -> Generator[None, None, None]:
        if self.plotting.type == "chia":
            if self.plotting.chia is None:
                message = (
                    "internal plotman error, please report the full traceback and your"
                    + " full configuration file"
                )
                raise Exception(message)
            if self.plotting.pool_contract_address is not None:
                completed_process = subprocess.run(
                    args=[self.plotting.chia.executable, "version"],
                    capture_output=True,
                    check=True,
                    encoding="utf-8",
                )
                version = packaging.version.Version(completed_process.stdout)
                required_version = packaging.version.Version("1.2")
                if version < required_version:
                    raise Exception(
                        f"Chia version {required_version} required for creating pool"
                        f" plots but found: {version}"
                    )
        elif self.plotting.type == "madmax":
            if self.plotting.madmax is None:
                message = (
                    "internal plotman error, please report the full traceback and your"
                    + " full configuration file"
                )
                raise Exception(message)

            if self.plotting.pool_contract_address is not None:
                completed_process = subprocess.run(
                    args=[self.plotting.madmax.executable, "--help"],
                    capture_output=True,
                    check=True,
                    encoding="utf-8",
                )
                if "--contract" not in completed_process.stdout:
                    raise Exception(
                        f"found madMAx version does not support the `--contract`"
                        f" option for pools."
                    )

        prefix = f"plotman-pid_{os.getpid()}-"

        self.logging.setup()

        with tempfile.TemporaryDirectory(prefix=prefix) as temp:
            if self.archiving is not None:
                self.archiving.maybe_create_scripts(temp=temp)

            yield<|MERGE_RESOLUTION|>--- conflicted
+++ resolved
@@ -294,13 +294,6 @@
 
 @attr.frozen
 class Logging:
-<<<<<<< HEAD
-    plots: str = os.path.join(appdirs.user_data_dir("plotman"), 'plots')
-    transfers: str = os.path.join(appdirs.user_data_dir("plotman"), 'transfers')
-    application: str = os.path.join(appdirs.user_log_dir("plotman"), 'plotman.log')
-    disk_spaces: str = os.path.join(appdirs.user_log_dir("plotman"), 'plotman-disk_spaces.log')
-    
-=======
     plots: str = os.path.join(appdirs.user_data_dir("plotman"), "plots")
     transfers: str = os.path.join(appdirs.user_data_dir("plotman"), "transfers")
     application: str = os.path.join(appdirs.user_log_dir("plotman"), "plotman.log")
@@ -308,7 +301,6 @@
         appdirs.user_log_dir("plotman"), "plotman-disk_spaces.log"
     )
 
->>>>>>> bc481546
     def setup(self) -> None:
         os.makedirs(self.plots, exist_ok=True)
         os.makedirs(self.transfers, exist_ok=True)
@@ -327,18 +319,18 @@
             directory=self.transfers,
             group="transfer",
         )
+
+    def create_tdisk_space_log_path(self, time: pendulum.DateTime) -> str:
+        return self._create_log_path(
+            time=time,
+            directory=self.disk_spaces,
+            group="disk_space",
+        )
     def create_tdisk_space_log_path(self, time: pendulum.DateTime) -> str:
         return self._create_log_path(
             time=time,
             directory=self.disk_spaces,
             group='disk_space',
-        )
-
-    def create_tdisk_space_log_path(self, time: pendulum.DateTime) -> str:
-        return self._create_log_path(
-            time=time,
-            directory=self.disk_spaces,
-            group="disk_space",
         )
 
     def _create_log_path(
