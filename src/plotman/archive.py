import argparse
import contextlib
import math
import os
import random
import re
import subprocess
from threading import Thread
from queue import Queue, Empty
import sys
from datetime import datetime

import psutil
import texttable as tt

from plotman import manager, plot_util

# TODO : write-protect and delete-protect archived plots

jobs = []

def enqueue_output(out, queue):
    for line in out:
        queue.put(line.strip())
    out.close()

def compute_priority(phase, gb_free, n_plots):
    # All these values are designed around dst buffer dirs of about
    # ~2TB size and containing k32 plots.  TODO: Generalize, and
    # rewrite as a sort function.

    priority = 50

    # To avoid concurrent IO, we should not touch drives that
    # are about to receive a new plot.  If we don't know the phase,
    # ignore.
    if (phase[0] and phase[1]):
        if (phase == (3, 4)):
            priority -= 4
        elif (phase == (3, 5)):
            priority -= 8
        elif (phase == (3, 6)):
            priority -= 16
        elif (phase >= (3, 7)):
            priority -= 32
        
    # If a drive is getting full, we should prioritize it
    if (gb_free < 1000):
        priority += 1 + int((1000 - gb_free) / 100)
    if (gb_free < 500):
        priority += 1 + int((500 - gb_free) / 100)

    # Finally, least importantly, pick drives with more plots
    # over those with fewer.
    priority += n_plots

    return priority

def get_archdir_freebytes(arch_cfg):
    archdir_freebytes = {}
    df_cmd = ('ssh %s@%s df -aBK | grep " %s/"' %
        (arch_cfg.rsyncd_user, arch_cfg.rsyncd_host, arch_cfg.rsyncd_path) )
    with subprocess.Popen(df_cmd, shell=True, stdout=subprocess.PIPE) as proc:
        for line in proc.stdout.readlines():
            fields = line.split()
            if fields[3] == b'-':
                # not actually mounted
                continue
            freebytes = int(fields[3][:-1]) * 1024  # Strip the final 'K'
            archdir = (fields[5]).decode('ascii')
            archdir_freebytes[archdir] = freebytes
    return archdir_freebytes

def rsync_dest(arch_cfg, arch_dir):
    rsync_path = arch_dir.replace(arch_cfg.rsyncd_path, arch_cfg.rsyncd_module)
    if rsync_path.startswith('/'):
        rsync_path = rsync_path[1:]  # Avoid dup slashes.  TODO use path join?
    rsync_url = 'rsync://%s@%s:12000/%s' % (
            arch_cfg.rsyncd_user, arch_cfg.rsyncd_host, rsync_path)
    return rsync_url

# TODO: maybe consolidate with similar code in job.py?
def get_running_archive_jobs(arch_cfg):
    '''Look for running rsync jobs that seem to match the pattern we use for archiving
       them.  Return a list of PIDs of matching jobs.'''
    jobs = []
    dest = rsync_dest(arch_cfg, '/')
    for proc in psutil.process_iter(['pid', 'name']):
        with contextlib.suppress(psutil.NoSuchProcess):
            if proc.name() == 'rsync':
                args = proc.cmdline()
                for arg in args:
                    if arg.startswith(dest):
                        jobs.append(proc.pid)
    return jobs

def archive(dir_cfg, all_jobs):
    '''Configure one archive job.  Needs to know all jobs so it can avoid IO
    contention on the plotting dstdir drives.  Returns either (False, <reason>) 
    if we should not execute an archive job or (True, <cmd>) with the archive
    command if we should.'''
    if dir_cfg.archive is None:
        return (False, "No 'archive' settings declared in plotman.yaml")

    dir2ph = manager.dstdirs_to_furthest_phase(all_jobs)
    best_priority = -100000000
    chosen_plot = None

    for d in dir_cfg.dst:
        ph = dir2ph.get(d, (0, 0))
        dir_plots = plot_util.list_k32_plots(d)
        gb_free = plot_util.df_b(d) / plot_util.GB
        n_plots = len(dir_plots)
        priority = compute_priority(ph, gb_free, n_plots) 
        if priority >= best_priority and dir_plots:
            best_priority = priority
            chosen_plot = dir_plots[0]

    if not chosen_plot:
        return 'No plots found'

    # TODO: sanity check that archive machine is available
    # TODO: filter drives mounted RO

    #
    # Pick first archive dir with sufficient space
    #
<<<<<<< HEAD
    archdir_freebytes = get_archdir_freebytes(arch_cfg)

=======
    archdir_freebytes = get_archdir_freebytes(dir_cfg.archive)
>>>>>>> fb30a665
    if not archdir_freebytes:
        return 'No free archive dirs found.'

    archdir = ''
    available = [(d, space) for (d, space) in archdir_freebytes.items() if 
                 space > 1.2 * plot_util.get_k32_plotsize()]
    if len(available) > 0:
        index = min(dir_cfg.archive.index, len(available) - 1)
        (archdir, freespace) = sorted(available)[index]

    if not archdir:
        return 'No archive directories found with enough free space'

    arch_jobs = get_running_archive_jobs(dir_cfg['archive'])
    if arch_jobs:
        # Build status list
        status_list = 'Cannot retrieve status.'
        for j in jobs:
            status_list = ''
            try:
                line = j[0].get_nowait() # or q.get(timeout=.1)
            except Empty:
                line = 'No data yet.'
            if (line is None) or (line in j[1]):
                line = 'No data yet.'
            status_list += 'Moving ' + j[1] + ' to ' + j[2] + '. Progress: ' + line + '\n'
        return 'Arch job(s) already running. ' + status_list 

    msg = 'Found %s with ~%d GB free' % (archdir, freespace / plot_util.GB)

    bwlimit = dir_cfg.archive.rsyncd_bwlimit
    throttle_arg = ('--bwlimit=%d' % bwlimit) if bwlimit else ''
<<<<<<< HEAD
    cmd = ('rsync %s --remove-source-files -P --outbuf=L %s %s' %
            (throttle_arg, chosen_plot, rsync_dest(arch_cfg, archdir)))
=======
    cmd = ('rsync %s --remove-source-files -P %s %s' %
            (throttle_arg, chosen_plot, rsync_dest(dir_cfg.archive, archdir)))
>>>>>>> fb30a665

    p = subprocess.Popen(cmd,
            shell=True,
            start_new_session=True,
            stdout=subprocess.PIPE,
            stderr=subprocess.PIPE,
            bufsize=1,
            universal_newlines=True)

    q = Queue()
    t = Thread(target=enqueue_output, args=(p.stdout, q))
    t.daemon = True # thread dies with the program
    t.start()
    jobs.append([q, chosen_plot, archdir])
    return cmd<|MERGE_RESOLUTION|>--- conflicted
+++ resolved
@@ -125,12 +125,7 @@
     #
     # Pick first archive dir with sufficient space
     #
-<<<<<<< HEAD
-    archdir_freebytes = get_archdir_freebytes(arch_cfg)
-
-=======
     archdir_freebytes = get_archdir_freebytes(dir_cfg.archive)
->>>>>>> fb30a665
     if not archdir_freebytes:
         return 'No free archive dirs found.'
 
@@ -144,32 +139,32 @@
     if not archdir:
         return 'No archive directories found with enough free space'
 
-    arch_jobs = get_running_archive_jobs(dir_cfg['archive'])
+    arch_jobs = get_running_archive_jobs(dir_cfg.archive)
     if arch_jobs:
-        # Build status list
-        status_list = 'Cannot retrieve status.'
+        # Create empty status string to hold arch job data
+        status = ''
         for j in jobs:
-            status_list = ''
             try:
-                line = j[0].get_nowait() # or q.get(timeout=.1)
+                rsync_output = j['queue'].get_nowait()
+
+                # Ensure we have a line of data and that this data is not just the filename of the plot
+                if (rsync_output is None) or (rsync_output in j['chosen_plot']):
+                    rsync_output = 'No data yet.'
+
+                # Add status to output string
+                status += ' Status: Moving ' + j['chosen_plot'] + ' to ' + j['archdir'] + '. Progress: ' + rsync_output + '\n'
+
             except Empty:
-                line = 'No data yet.'
-            if (line is None) or (line in j[1]):
-                line = 'No data yet.'
-            status_list += 'Moving ' + j[1] + ' to ' + j[2] + '. Progress: ' + line + '\n'
-        return 'Arch job(s) already running. ' + status_list 
+                pass
+
+        return 'Arch job(s) already running.{status}'.format(**locals())
 
     msg = 'Found %s with ~%d GB free' % (archdir, freespace / plot_util.GB)
 
     bwlimit = dir_cfg.archive.rsyncd_bwlimit
     throttle_arg = ('--bwlimit=%d' % bwlimit) if bwlimit else ''
-<<<<<<< HEAD
     cmd = ('rsync %s --remove-source-files -P --outbuf=L %s %s' %
-            (throttle_arg, chosen_plot, rsync_dest(arch_cfg, archdir)))
-=======
-    cmd = ('rsync %s --remove-source-files -P %s %s' %
             (throttle_arg, chosen_plot, rsync_dest(dir_cfg.archive, archdir)))
->>>>>>> fb30a665
 
     p = subprocess.Popen(cmd,
             shell=True,
@@ -183,5 +178,9 @@
     t = Thread(target=enqueue_output, args=(p.stdout, q))
     t.daemon = True # thread dies with the program
     t.start()
-    jobs.append([q, chosen_plot, archdir])
+    jobs.append({
+        "queue": q,
+        "chosen_plot": chosen_plot
+        "archdir": archdir
+    })
     return cmd