--- conflicted
+++ resolved
@@ -149,20 +149,6 @@
     target = arch_cfg.target_definition()
 
     archdir_freebytes = {}
-<<<<<<< HEAD
-    df_cmd = ('ssh %s@%s df -aBK | grep " %s/"' %
-        (arch_cfg.rsyncd_user, arch_cfg.rsyncd_host, arch_cfg.rsyncd_path) )
-    with subprocess.Popen(
-        df_cmd,
-        shell=True,
-        stderr=subprocess.DEVNULL,
-        stdout=subprocess.PIPE,
-    ) as proc:
-        for line in proc.stdout.readlines():
-            fields = line.split()
-            if fields[3] == b'-':
-                # not actually mounted
-=======
     timeout = 5
     try:
         completed_process = subprocess.run(
@@ -190,7 +176,6 @@
             split = line.split(":")
             if len(split) != 2:
                 log_messages.append(f"Unable to parse disk script line: {line!r}")
->>>>>>> 42131622
                 continue
             archdir, space = split
             freebytes = int(space)
