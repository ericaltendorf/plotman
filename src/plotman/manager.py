import logging
import operator
import os
import random
import re
import readline  # For nice CLI
import subprocess
import sys
import time
from datetime import datetime

import pendulum
import psutil

# Plotman libraries
from plotman import \
    archive  # for get_archdir_freebytes(). TODO: move to avoid import loop
from plotman import job, plot_util

# Constants
MIN = 60    # Seconds
HR = 3600   # Seconds

MAX_AGE = 1000_000_000   # Arbitrary large number of seconds

def dstdirs_to_furthest_phase(all_jobs):
    '''Return a map from dst dir to a phase tuple for the most progressed job
       that is emitting to that dst dir.'''
    result = {}
    for j in all_jobs:
        if not j.dstdir in result.keys() or result[j.dstdir] < j.progress():
            result[j.dstdir] = j.progress()
    return result

def dstdirs_to_youngest_phase(all_jobs):
    '''Return a map from dst dir to a phase tuple for the least progressed job
       that is emitting to that dst dir.'''
    result = {}
    for j in all_jobs:
        if j.dstdir is None:
            continue
        if not j.dstdir in result.keys() or result[j.dstdir] > j.progress():
            result[j.dstdir] = j.progress()
    return result

def phases_permit_new_job(phases, d, sched_cfg, dir_cfg):
    '''Scheduling logic: return True if it's OK to start a new job on a tmp dir
       with existing jobs in the provided phases.'''
    # Filter unknown-phase jobs
    phases = [ph for ph in phases if ph.known]

    if len(phases) == 0:
        return True

    milestone = job.Phase(
        major=sched_cfg.tmpdir_stagger_phase_major,
        minor=sched_cfg.tmpdir_stagger_phase_minor,
    )
    # tmpdir_stagger_phase_limit default is 1, as declared in configuration.py
    if len([p for p in phases if p < milestone]) >= sched_cfg.tmpdir_stagger_phase_limit:
        return False

    # Limit the total number of jobs per tmp dir. Default to the overall max
    # jobs configuration, but restrict to any configured overrides.
    max_plots = sched_cfg.tmpdir_max_jobs
    if dir_cfg.tmp_overrides is not None and d in dir_cfg.tmp_overrides:
        curr_overrides = dir_cfg.tmp_overrides[d]
        if curr_overrides.tmpdir_max_jobs is not None:
            max_plots = curr_overrides.tmpdir_max_jobs
    if len(phases) >= max_plots:
        return False

    return True

def maybe_start_new_plot(dir_cfg, sched_cfg, plotting_cfg):
    jobs = job.Job.get_running_jobs(dir_cfg.log)

    wait_reason = None  # If we don't start a job this iteration, this says why.

    youngest_job_age = min(jobs, key=job.Job.get_time_wall).get_time_wall() if jobs else MAX_AGE
    global_stagger = int(sched_cfg.global_stagger_m * MIN)
    if (youngest_job_age < global_stagger):
        wait_reason = 'stagger (%ds/%ds)' % (youngest_job_age, global_stagger)
    elif len(jobs) >= sched_cfg.global_max_jobs:
        wait_reason = 'max jobs (%d) - (%ds/%ds)' % (sched_cfg.global_max_jobs, youngest_job_age, global_stagger)
    else:
        tmp_to_all_phases = [(d, job.job_phases_for_tmpdir(d, jobs)) for d in dir_cfg.tmp]
        eligible = [ (d, phases) for (d, phases) in tmp_to_all_phases
                if phases_permit_new_job(phases, d, sched_cfg, dir_cfg) ]
        rankable = [ (d, phases[0]) if phases else (d, job.Phase(known=False))
                for (d, phases) in eligible ]

        if not eligible:
            wait_reason = 'no eligible tempdirs (%ds/%ds)' % (youngest_job_age, global_stagger)
        else:
            # Plot to oldest tmpdir.
            tmpdir = max(rankable, key=operator.itemgetter(1))[0]

            # Select the dst dir least recently selected
            dst_dir = dir_cfg.get_dst_directories()
            if dir_cfg.dst_is_tmp():
                dstdir = tmpdir
            else:
                dir2ph = { d:ph for (d, ph) in dstdirs_to_youngest_phase(jobs).items()
                        if d in dst_dir and ph is not None}
                unused_dirs = [d for d in dst_dir if d not in dir2ph.keys()]
                dstdir = ''
                if unused_dirs:
                    dstdir = random.choice(unused_dirs)
                else:
                    dstdir = max(dir2ph, key=dir2ph.get)

            logfile = os.path.join(
                dir_cfg.log, pendulum.now().isoformat(timespec='microseconds').replace(':', '_') + '.log'
            )

            plot_args = ['chia', 'plots', 'create',
                    '-k', str(plotting_cfg.k),
                    '-r', str(plotting_cfg.n_threads),
                    '-u', str(plotting_cfg.n_buckets),
                    '-b', str(plotting_cfg.job_buffer),
                    '-t', tmpdir,
                    '-d', dstdir ]
            if plotting_cfg.e:
                plot_args.append('-e')
            if plotting_cfg.farmer_pk is not None:
                plot_args.append('-f')
                plot_args.append(plotting_cfg.farmer_pk)
            if plotting_cfg.pool_pk is not None:
                plot_args.append('-p')
                plot_args.append(plotting_cfg.pool_pk)
            if dir_cfg.tmp2 is not None:
                plot_args.append('-2')
                plot_args.append(dir_cfg.tmp2)
<<<<<<< HEAD
            else:
                if dir_cfg.tmp2eqdst:
                    plot_args.append('-2')
                    plot_args.append(dstdir)
=======
            if plotting_cfg.x:
                plot_args.append('-x')  

>>>>>>> 1a19aa85
            logmsg = ('Starting plot job: %s ; logging to %s' % (' '.join(plot_args), logfile))

            try:
                open_log_file = open(logfile, 'x')
            except FileExistsError:
                # The desired log file name already exists.  Most likely another
                # plotman process already launched a new process in response to
                # the same scenario that triggered us.  Let's at least not
                # confuse things further by having two plotting processes
                # logging to the same file.  If we really should launch another
                # plotting process, we'll get it at the next check cycle anyways.
                message = (
                    f'Plot log file already exists, skipping attempt to start a'
                    f' new plot: {logfile!r}'
                )
                return (False, logmsg)
            except FileNotFoundError as e:
                message = (
                    f'Unable to open log file.  Verify that the directory exists'
                    f' and has proper write permissions: {logfile!r}'
                )
                raise Exception(message) from e

            # Preferably, do not add any code between the try block above
            # and the with block below.  IOW, this space intentionally left
            # blank...  As is, this provides a good chance that our handle
            # of the log file will get closed explicitly while still
            # allowing handling of just the log file opening error.

            with open_log_file:
                # start_new_sessions to make the job independent of this controlling tty.
                p = subprocess.Popen(plot_args,
                    stdout=open_log_file,
                    stderr=subprocess.STDOUT,
                    start_new_session=True)

            psutil.Process(p.pid).nice(15)
            return (True, logmsg)

    return (False, wait_reason)

def select_jobs_by_partial_id(jobs, partial_id):
    selected = []
    for j in jobs:
        if j.plot_id.startswith(partial_id):
            selected.append(j)
    return selected<|MERGE_RESOLUTION|>--- conflicted
+++ resolved
@@ -132,16 +132,13 @@
             if dir_cfg.tmp2 is not None:
                 plot_args.append('-2')
                 plot_args.append(dir_cfg.tmp2)
-<<<<<<< HEAD
             else:
                 if dir_cfg.tmp2eqdst:
                     plot_args.append('-2')
                     plot_args.append(dstdir)
-=======
             if plotting_cfg.x:
                 plot_args.append('-x')  
 
->>>>>>> 1a19aa85
             logmsg = ('Starting plot job: %s ; logging to %s' % (' '.join(plot_args), logfile))
 
             try:
