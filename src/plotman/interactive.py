--- conflicted
+++ resolved
@@ -12,11 +12,7 @@
 from plotman.job import Job
 
 root_logger = logging.getLogger()
-<<<<<<< HEAD
-=======
-
-
->>>>>>> bc481546
+
 class TerminalTooSmallError(Exception):
     pass
 
@@ -156,21 +152,6 @@
                     if msg.find("stagger") < 0:
                         aging_reason = msg
                     plotting_status = msg
-<<<<<<< HEAD
-                root_logger.info('[plot] %s', msg)
-
-            if cfg.archiving is not None:
-                if archiving_active:
-                    archiving_status, log_messages = archive.spawn_archive_process(cfg.directories, cfg.archiving, cfg.logging, jobs)
-                    if log_messages:
-                        for log_message in log_messages:
-                            log.log(log_message)
-                            root_logger.info('[archive] %s', log_message)
-                    else:
-                        root_logger.info('[archive] %s', archiving_status)
-
-                archdir_freebytes, log_messages = archive.get_archdir_freebytes(cfg.archiving)
-=======
                 root_logger.info("[plot] %s", msg)
 
             if cfg.archiving is not None:
@@ -188,7 +169,6 @@
                 archdir_freebytes, log_messages = archive.get_archdir_freebytes(
                     cfg.archiving
                 )
->>>>>>> bc481546
                 for log_message in log_messages:
                     log.log(log_message)
 
