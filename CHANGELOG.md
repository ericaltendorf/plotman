# Change Log

All notable changes to this project will be documented in this file.

The format is based on [Keep a Changelog](https://keepachangelog.com/en/1.0.0/),
and this project adheres to [Semantic Versioning](https://semver.org/spec/v2.0.0.html).

## [unreleased]
### Added
- `plotman export` command to output summaries from plot logs in `.csv` format.
  ([#557](https://github.com/ericaltendorf/plotman/pull/557))
- `--json` option for `plotman status`.
  ([#549](https://github.com/ericaltendorf/plotman/pull/549))
- If the tmp drive selected for a plot is also listed as a dst drive then plotman will use the same drive for both.
  ([#643](https://github.com/ericaltendorf/plotman/pull/643))
- `plotman prometheus` command to output status for consumption by [Prometheus](https://prometheus.io/).
  ([#430](https://github.com/ericaltendorf/plotman/pull/430))
<<<<<<< HEAD
- Initial support for MadMax plotter.
  ([#797](https://github.com/ericaltendorf/plotman/pull/797))
=======
- `plotman logs` command to print and tail plot logs by their plot ID.
  ([#509](https://github.com/ericaltendorf/plotman/pull/509))
>>>>>>> ca5545e3

## [0.4.1] - 2021-06-11
### Fixed
- Archival disk space check finds drives with multiple mount points again.
  This fixes a regression introduced in v0.4.1.
  ([#773](https://github.com/ericaltendorf/plotman/issues/773))
- `plotman dirs` does not fail for every invocation.
  `TypeError: dirs_report() missing 1 required positional argument: 'width'`
  ([#778](https://github.com/ericaltendorf/plotman/issues/778))

## [0.4] - 2021-06-10
### Fixed
- More accurately calculates expected size of plots.
- Archival requires only minimal extra space on target drive.
  The required space is based on the size of the actual plot to be transferred.
  Previously a 20% (~20GB) margin was required relative to a rough approximation of plot size.
- Identify more cases of chia plotting processes such as on NixOS.
- Avoid some more `NoSuchProcess` and `AccessDenied` errors when identifying plotting processes.
- Avoid crashing when parsing plotting process logs fails to decode due to `UnicodeDecodeError`.
- Avoid crashing when a tmp file is removed while we are checking a job's tmp usage.
- Windows is not yet supported, but plot and archive processes are now launched to be independent of the plotman process on Windows as it already was on Linux.
### Added
- Configuration file is versioned.
  The config for previous plotman versions has been retroactively defined to be version 0
  The new version is 1.
  An error will be raised when you launch plotman with a configuration file whose version does not match the expected configuration version.
  That error will include a link to the wiki to help understand the needed changes.
  See [the wiki configuration page](https://github.com/ericaltendorf/plotman/wiki/Configuration#1-v04).
- Archiving configuration has been reworked offering both a simple builtin local archiving setup as well as arbitrary configuration of the disk space check and transfer operations.
  See [the wiki archiving page](https://github.com/ericaltendorf/plotman/wiki/Archiving)
- The `directories:` `dst:` section is optional.
  If not specified then generally the tmp drive for the plot will be used as dst.
  If tmp2 is specified then it will be used as dst.
- Along with plot logs, there are now archive transfer logs and an overall plotman log.
  This helps with diagnosing issues with both the archival disk space check and the archival transfers.
  The paths are configurable under `logging:` via `plots:` (directory), `transfers:` (directory), and `application:` (file).
- Added support for `-c`/`--pool_contract_address`.
  Configurable as `plotting:` `pool_contract_address:`.
- Interactive can be launched with plotting and archiving inactive.
  This is available via the configuration file in `commands:` `interactive:` `autostart_plotting:` and `autostart_archiving:`.
  They are also available on the command line as `--[no-]autostart-plotting` and `--[no-]autostart-archiving`. 
- Uses `i` to differentiate between gigabytes vs. gibibytes, for example.
  `Gi` vs. `G`.

## [0.3.1] - 2021-05-13
Changes not documented.
Bug fixes for v0.3.1.

## [0.3] - 2021-05-12
Changes not documented.

## [0.2] - 2021-04-20
Changes not documented.

## [0.1.1] - 2021-02-07
### Fixed
- Find jobs more reliably by inspecting cmdline instead of "process name"
- checked-in config.yaml now conforms to code's expectations!
### Added
- Job progress histogram view in `interactive` mode
- Ability to disable archival (by commenting out the config section)
- Minor improvements to messages, titles, tables in interactive mode

## [0.1.0] - 2021-01-31
### Fixed
- Fixed issue with prioritization of tmp dirs

## [0.0.1] - 2021-01-30
### Added
- `.gitignore` and `CHANGELOG.md`<|MERGE_RESOLUTION|>--- conflicted
+++ resolved
@@ -15,13 +15,10 @@
   ([#643](https://github.com/ericaltendorf/plotman/pull/643))
 - `plotman prometheus` command to output status for consumption by [Prometheus](https://prometheus.io/).
   ([#430](https://github.com/ericaltendorf/plotman/pull/430))
-<<<<<<< HEAD
+- `plotman logs` command to print and tail plot logs by their plot ID.
+  ([#509](https://github.com/ericaltendorf/plotman/pull/509))
 - Initial support for MadMax plotter.
   ([#797](https://github.com/ericaltendorf/plotman/pull/797))
-=======
-- `plotman logs` command to print and tail plot logs by their plot ID.
-  ([#509](https://github.com/ericaltendorf/plotman/pull/509))
->>>>>>> ca5545e3
 
 ## [0.4.1] - 2021-06-11
 ### Fixed
