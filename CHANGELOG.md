# Change Log

All notable changes to this project will be documented in this file.

The format is based on [Keep a Changelog](https://keepachangelog.com/en/1.0.0/),
and this project adheres to [Semantic Versioning](https://semver.org/spec/v2.0.0.html).

## [unreleased]
### Fixed
- Temp files are correctly identified for cleanup.
  ([#912](https://github.com/ericaltendorf/plotman/pull/913))
### Added
- `-v`/`--buckets3` and `-K`/`--rmulti2` are configurable for madMAx.
  ([#869](https://github.com/ericaltendorf/plotman/pull/869))
- A combined major/minor value for Prometheus status output.
  ([#885](https://github.com/ericaltendorf/plotman/pull/885))
- `supervisord` now used in Docker image.
  ([#898](https://github.com/ericaltendorf/plotman/pull/898))
<<<<<<< HEAD
- `plotman graph` command to create a matplotlib plot for completed
  plots ([#612](https://github.com/ericaltendorf/plotman/pull/612)). 
  Creates a graph image showing plots over time, average plot rage,
  average plot time, and total number of plots over time.
=======
- Output same entries to plotman.log from 'plotman interactive' and ' plotman plot/archive' "daemons".
  ([#878](https://github.com/ericaltendorf/plotman/pull/878))
>>>>>>> bc481546

## [0.5.1] - 2021-07-15
### Fixed
- Detects binary-installed Chia plotting processes again after being broken in v0.5.
  ([#865](https://github.com/ericaltendorf/plotman/pull/865))
- Wrap archival indexes around when there are fewer disks, rather than just pointing all the "extra" indexes at the last disk.
  This will distribute the plot transfers better when you have fewer disks than plotters.
  ([#855](https://github.com/ericaltendorf/plotman/pull/855))
### Added
- `path_suffix` option for rsync and rsyncd archive targets.
  Allows adding suffixes to the destination path such as to separate original vs. pool plots.
  ([#800](https://github.com/ericaltendorf/plotman/pull/800))
- `executable` option for each configurable plotter.
  Allows explicit specification of the plotter executable path if this is preferred over setting the `PATH` environment variable to find the program.
  Presently does not support executables other than the expected names (`chia`, and `chia_plot`).
  ([#823](https://github.com/ericaltendorf/plotman/pull/823))

## [0.5] - 2021-07-07
### Fixed
- `plotman kill` doesn't leave any temporary files behind anymore.
  ([#801](https://github.com/ericaltendorf/plotman/pull/801))
### Added
- tmp directory overrides moved to `scheduling:` `tmp_overrides:`.
  ([#758](https://github.com/ericaltendorf/plotman/pull/758))
- Per tmp directory phase limit control added to `scheduling:` `tmp_overrides:`.
  ([#758](https://github.com/ericaltendorf/plotman/pull/758))
- `plotman export` command to output summaries from plot logs in `.csv` format.
  ([#557](https://github.com/ericaltendorf/plotman/pull/557))
- `--json` option for `plotman status`.
  ([#549](https://github.com/ericaltendorf/plotman/pull/549))
- If the tmp drive selected for a plot is also listed as a dst drive then plotman will use the same drive for both.
  ([#643](https://github.com/ericaltendorf/plotman/pull/643))
- `plotman prometheus` command to output status for consumption by [Prometheus](https://prometheus.io/).
  ([#430](https://github.com/ericaltendorf/plotman/pull/430))
- `plotman logs` command to print and tail plot logs by their plot ID.
  ([#509](https://github.com/ericaltendorf/plotman/pull/509))
- Support the [madMAx plotter](https://github.com/madMAx43v3r/chia-plotter).
  See the [configuration wiki page](https://github.com/ericaltendorf/plotman/wiki/Configuration#2-v05) for help setting it up.
  ([#797](https://github.com/ericaltendorf/plotman/pull/797))
- Added argument `-f`/`--force` to `plotman kill` to skip confirmation before killing the job.
  ([#801](https://github.com/ericaltendorf/plotman/pull/801))
- Docker container support.
  See the [docker configuration wiki page](https://github.com/ericaltendorf/plotman/wiki/Docker-Configuration) for help setting it up.
  ([#783](https://github.com/ericaltendorf/plotman/pull/783))
- Plot sizes other than k32 are handled.
  ([#803](https://github.com/ericaltendorf/plotman/pull/803))

## [0.4.1] - 2021-06-11
### Fixed
- Archival disk space check finds drives with multiple mount points again.
  This fixes a regression introduced in v0.4.1.
  ([#773](https://github.com/ericaltendorf/plotman/issues/773))
- `plotman dirs` does not fail for every invocation.
  `TypeError: dirs_report() missing 1 required positional argument: 'width'`
  ([#778](https://github.com/ericaltendorf/plotman/issues/778))

## [0.4] - 2021-06-10
### Fixed
- More accurately calculates expected size of plots.
- Archival requires only minimal extra space on target drive.
  The required space is based on the size of the actual plot to be transferred.
  Previously a 20% (~20GB) margin was required relative to a rough approximation of plot size.
- Identify more cases of chia plotting processes such as on NixOS.
- Avoid some more `NoSuchProcess` and `AccessDenied` errors when identifying plotting processes.
- Avoid crashing when parsing plotting process logs fails to decode due to `UnicodeDecodeError`.
- Avoid crashing when a tmp file is removed while we are checking a job's tmp usage.
- Windows is not yet supported, but plot and archive processes are now launched to be independent of the plotman process on Windows as it already was on Linux.
### Added
- Configuration file is versioned.
  The config for previous plotman versions has been retroactively defined to be version 0
  The new version is 1.
  An error will be raised when you launch plotman with a configuration file whose version does not match the expected configuration version.
  That error will include a link to the wiki to help understand the needed changes.
  See [the wiki configuration page](https://github.com/ericaltendorf/plotman/wiki/Configuration#1-v04).
- Archiving configuration has been reworked offering both a simple builtin local archiving setup as well as arbitrary configuration of the disk space check and transfer operations.
  See [the wiki archiving page](https://github.com/ericaltendorf/plotman/wiki/Archiving)
- The `directories:` `dst:` section is optional.
  If not specified then generally the tmp drive for the plot will be used as dst.
  If tmp2 is specified then it will be used as dst.
- Along with plot logs, there are now archive transfer logs and an overall plotman log.
  This helps with diagnosing issues with both the archival disk space check and the archival transfers.
  The paths are configurable under `logging:` via `plots:` (directory), `transfers:` (directory), and `application:` (file).
- Added support for `-c`/`--pool_contract_address`.
  Configurable as `plotting:` `pool_contract_address:`.
- Interactive can be launched with plotting and archiving inactive.
  This is available via the configuration file in `commands:` `interactive:` `autostart_plotting:` and `autostart_archiving:`.
  They are also available on the command line as `--[no-]autostart-plotting` and `--[no-]autostart-archiving`. 
- Uses `i` to differentiate between gigabytes vs. gibibytes, for example.
  `Gi` vs. `G`.

## [0.3.1] - 2021-05-13
Changes not documented.
Bug fixes for v0.3.1.

## [0.3] - 2021-05-12
Changes not documented.

## [0.2] - 2021-04-20
Changes not documented.

## [0.1.1] - 2021-02-07
### Fixed
- Find jobs more reliably by inspecting cmdline instead of "process name"
- checked-in config.yaml now conforms to code's expectations!
### Added
- Job progress histogram view in `interactive` mode
- Ability to disable archival (by commenting out the config section)
- Minor improvements to messages, titles, tables in interactive mode

## [0.1.0] - 2021-01-31
### Fixed
- Fixed issue with prioritization of tmp dirs

## [0.0.1] - 2021-01-30
### Added
- `.gitignore` and `CHANGELOG.md`<|MERGE_RESOLUTION|>--- conflicted
+++ resolved
@@ -16,15 +16,12 @@
   ([#885](https://github.com/ericaltendorf/plotman/pull/885))
 - `supervisord` now used in Docker image.
   ([#898](https://github.com/ericaltendorf/plotman/pull/898))
-<<<<<<< HEAD
+- Output same entries to plotman.log from 'plotman interactive' and ' plotman plot/archive' "daemons".
+  ([#878](https://github.com/ericaltendorf/plotman/pull/878))
 - `plotman graph` command to create a matplotlib plot for completed
   plots ([#612](https://github.com/ericaltendorf/plotman/pull/612)). 
   Creates a graph image showing plots over time, average plot rage,
   average plot time, and total number of plots over time.
-=======
-- Output same entries to plotman.log from 'plotman interactive' and ' plotman plot/archive' "daemons".
-  ([#878](https://github.com/ericaltendorf/plotman/pull/878))
->>>>>>> bc481546
 
 ## [0.5.1] - 2021-07-15
 ### Fixed
