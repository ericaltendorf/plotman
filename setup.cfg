--- conflicted
+++ resolved
@@ -33,12 +33,8 @@
     =src
 packages=find:
 install_requires =
-<<<<<<< HEAD
     pendulum
-    psutil
-=======
     psutil ~= 5.8
->>>>>>> 66495915
     pyyaml
     texttable
 
