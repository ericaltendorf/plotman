#!/usr/bin/python3

from datetime import datetime

import logging
import operator
import os
import re
import threading
import time
import psutil
import random
import readline          # For nice CLI
import subprocess
import sys

# Plotman libraries
import job
import plot_util
import archive # for get_archdir_freebytes(). TODO: move to avoid import loop

# Constants
MIN = 60    # Seconds
HR = 3600   # Seconds

MAX_AGE = 1000_000_000   # Arbitrary large number of seconds

def dstdirs_to_furthest_phase(all_jobs):
    '''Return a map from dst dir to a phase tuple for the most progressed job
       that is emitting to that dst dir.'''
    result = {}
    for j in all_jobs:
        if not j.dstdir in result.keys() or result[j.dstdir] < j.progress():
            result[j.dstdir] = j.progress()
    return result

def dstdirs_to_youngest_phase(all_jobs):
    '''Return a map from dst dir to a phase tuple for the least progressed job
       that is emitting to that dst dir.'''
    result = {}
    for j in all_jobs:
        if not j.dstdir in result.keys() or result[j.dstdir] > j.progress():
            result[j.dstdir] = j.progress()
    return result

def phases_permit_new_job(phases, d, sched_cfg, dir_cfg):
    '''Scheduling logic: return True if it's OK to start a new job on a tmp dir
       with existing jobs in the provided phases.'''
    if len(phases) == 0:
        return True

    milestone = ( sched_cfg['tmpdir_stagger_phase_major'],
                  sched_cfg['tmpdir_stagger_phase_minor'] )
    if len([p for p in phases if p < milestone]) > 0:
        return False

<<<<<<< HEAD
    # if len([p for p in phases if milestone_1 <= p and p <milestone_2]) > 1:
        # return False

    # Limit the total number of jobs per tmp dir. Default to the overall max jobs configuration,
    # but restrict to any configured overrides.
    max_plots = sched_cfg['tmpdir_max_jobs']
    tmp_overrides = dir_cfg['tmp_overrides']
    if tmp_overrides is not None and d in tmp_overrides:
        overrides = tmp_overrides[d]
        if 'tmpdir_max_jobs' in overrides:
            max_plots = overrides['tmpdir_max_jobs']
    if len(phases) >= max_plots:
=======
    if len(phases) >= sched_cfg['tmpdir_max_jobs']:
>>>>>>> d3d0f255
        return False

    return True

def maybe_start_new_plot(dir_cfg, sched_cfg, plotting_cfg):
    jobs = job.Job.get_running_jobs(dir_cfg['log'])

    wait_reason = None  # If we don't start a job this iteration, this says why.

    youngest_job_age = min(jobs, key=job.Job.get_time_wall).get_time_wall() if jobs else MAX_AGE
    global_stagger = int(sched_cfg['global_stagger_m'] * MIN)
    if (youngest_job_age < global_stagger):
        wait_reason = 'stagger (%ds/%ds)' % (
                youngest_job_age, global_stagger)
    elif ('global_max_jobs' in sched_cfg and
            len(jobs) > sched_cfg['global_max_jobs']):
        wait_reason = 'max jobs (%d)' % sched_cfg['global_max_jobs']
    else:
        tmp_to_all_phases = [ (d, job.job_phases_for_tmpdir(d, jobs))
                for d in dir_cfg['tmp'] ]
        eligible = [ (d, phases) for (d, phases) in tmp_to_all_phases
                if phases_permit_new_job(phases, d, sched_cfg, dir_cfg) ]
        rankable = [ (d, phases[0]) if phases else (d, (999, 999))
                for (d, phases) in eligible ]
        
        if not eligible:
            wait_reason = 'no eligible tempdirs'
        else:
            # Plot to oldest tmpdir.
            tmpdir = max(rankable, key=operator.itemgetter(1))[0]

            # Select the dst dir least recently selected
            dir2ph = { d:ph for (d, ph) in dstdirs_to_youngest_phase(jobs).items()
                      if d in dir_cfg['dst'] }
            unused_dirs = [d for d in dir_cfg['dst'] if d not in dir2ph.keys()]
            dstdir = ''
            if unused_dirs: 
                dstdir = random.choice(unused_dirs)
            else:
                dstdir = max(dir2ph, key=dir2ph.get)

            logfile = os.path.join(dir_cfg['log'],
                    datetime.now().strftime('%Y-%m-%d-%H:%M:%S.log'))

            plot_args = ['chia', 'plots', 'create',
                    '-k', str(plotting_cfg['k']),
                    '-r', str(plotting_cfg['n_threads']),
                    '-u', str(plotting_cfg['n_buckets']),
                    '-b', str(plotting_cfg['job_buffer']),
                    '-t', tmpdir,
                    '-d', dstdir ]
            if 'e' in plotting_cfg and plotting_cfg['e']:
                plot_args.append('-e')
            if 'farmer_pk' in plotting_cfg and plotting_cfg['farmer_pk']:
                plot_args.append('-f')
                plot_args.append(plotting_cfg['farmer_pk'])
            if 'pool_pk' in plotting_cfg and plotting_cfg['pool_pk']:
                plot_args.append('-p')
                plot_args.append(plotting_cfg['pool_pk'])
            if 'tmp2' in dir_cfg:
                plot_args.append('-2')
                plot_args.append(dir_cfg['tmp2'])

            logmsg = ('Starting plot job: %s ; logging to %s' % (' '.join(plot_args), logfile))

            # start_new_sessions to make the job independent of this controlling tty.
            p = subprocess.Popen(plot_args,
                stdout=open(logfile, 'w'),
                stderr=subprocess.STDOUT,
                start_new_session=True)

            psutil.Process(p.pid).nice(15)
            return (True, logmsg)

    return (False, wait_reason)

def select_jobs_by_partial_id(jobs, partial_id):
    selected = []
    for j in jobs:
        if j.plot_id.startswith(partial_id):
            selected.append(j)
    return selected
<|MERGE_RESOLUTION|>--- conflicted
+++ resolved
@@ -54,12 +54,8 @@
     if len([p for p in phases if p < milestone]) > 0:
         return False
 
-<<<<<<< HEAD
-    # if len([p for p in phases if milestone_1 <= p and p <milestone_2]) > 1:
-        # return False
-
-    # Limit the total number of jobs per tmp dir. Default to the overall max jobs configuration,
-    # but restrict to any configured overrides.
+    # Limit the total number of jobs per tmp dir. Default to the overall max
+    # jobs configuration, but restrict to any configured overrides.
     max_plots = sched_cfg['tmpdir_max_jobs']
     tmp_overrides = dir_cfg['tmp_overrides']
     if tmp_overrides is not None and d in tmp_overrides:
@@ -67,9 +63,6 @@
         if 'tmpdir_max_jobs' in overrides:
             max_plots = overrides['tmpdir_max_jobs']
     if len(phases) >= max_plots:
-=======
-    if len(phases) >= sched_cfg['tmpdir_max_jobs']:
->>>>>>> d3d0f255
         return False
 
     return True
